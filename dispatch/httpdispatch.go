/**
 * Copyright 2020 Comcast Cable Communications Management, LLC
 *
 * Licensed under the Apache License, Version 2.0 (the "License");
 * you may not use this file except in compliance with the License.
 * You may obtain a copy of the License at
 *
 *     http://www.apache.org/licenses/LICENSE-2.0
 *
 * Unless required by applicable law or agreed to in writing, software
 * distributed under the License is distributed on an "AS IS" BASIS,
 * WITHOUT WARRANTIES OR CONDITIONS OF ANY KIND, either express or implied.
 * See the License for the specific language governing permissions and
 * limitations under the License.
 *
 */

package dispatch

import (
	"bytes"
	"context"
	"crypto/hmac"
	"crypto/sha1"
	"encoding/hex"
	"fmt"
	"io"
	"io/ioutil"
	"net/http"
	"net/url"
	"strconv"
	"sync"
	"time"

	"github.com/go-kit/kit/log"
	"github.com/go-kit/kit/log/level"
	"github.com/xmidt-org/mimisbrunnr/model"
	"github.com/xmidt-org/webpa-common/logging"
<<<<<<< HEAD
	"github.com/xmidt-org/webpa-common/semaphore"
=======
>>>>>>> fd006f56
	"github.com/xmidt-org/webpa-common/xhttp"
	"github.com/xmidt-org/wrp-go/v2"
)

<<<<<<< HEAD
// SenderConfig contains config to construct HTTPDispatcher
=======
>>>>>>> fd006f56
type SenderConfig struct {
	NumWorkersPerSender   int
	ResponseHeaderTimeout time.Duration
	IdleConnTimeout       time.Duration
	CutOffPeriod          time.Duration
	DeliveryInterval      time.Duration
	DeliveryRetries       int
}

<<<<<<< HEAD
// HTTPDispatcher implements the dispatcher interface to send events through http
type HTTPDispatcher struct {
	measures         Measures
	workers          semaphore.Interface
=======
type HTTPDispatcher struct {
	measures         Measures
>>>>>>> fd006f56
	logger           log.Logger
	deliveryRetries  int
	deliveryInterval time.Duration
	sender           func(*http.Request) (*http.Response, error)
	mutex            sync.RWMutex
	httpConfig       model.HttpConfig
}

<<<<<<< HEAD
// NewHTTPDispatcher creates http dispatcher used to implement dispatcher interface
func NewHTTPDispatcher(dc SenderConfig, httpConfig model.HttpConfig, sender *http.Client, logger log.Logger, measures Measures) (*HTTPDispatcher, error) {
=======
func NewHttpDispatcher(dc SenderConfig, httpConfig model.HttpConfig, sender *http.Client, logger log.Logger, measures Measures) (*HTTPDispatcher, error) {
>>>>>>> fd006f56

	_, err := url.ParseRequestURI(httpConfig.URL)
	if err != nil {
		logger.Log(level.Key(), level.ErrorValue(), logging.MessageKey(), "Failed to parse HTTP URL.")
		return nil, err
	}

	if dc.DeliveryRetries > 10 {
		dc.DeliveryRetries = 10
	}

	if dc.DeliveryInterval > 1*time.Hour {
		dc.DeliveryInterval = 1 * time.Hour
	}

	dispatcher := HTTPDispatcher{
		httpConfig:       httpConfig,
		sender:           (sender).Do,
		logger:           logger,
		deliveryRetries:  dc.DeliveryRetries,
		deliveryInterval: dc.DeliveryInterval,
		measures:         measures,
	}

	return &dispatcher, nil
}

<<<<<<< HEAD
// Start is used to set up any long running routines needed
func (h *HTTPDispatcher) Start(context.Context) error {
	return nil
}

// Send is called to deliver event
=======
func (h *HTTPDispatcher) Start(_ context.Context) error {
	return nil

}

// called to deliver event
>>>>>>> fd006f56
func (h *HTTPDispatcher) Send(msg *wrp.Message) {
	url := h.httpConfig.URL
	defer func() {
		if r := recover(); nil != r {
			h.measures.DroppedPanicCounter.Add(1.0)
			h.logger.Log(level.Key(), level.ErrorValue(), logging.MessageKey(), "goroutine send() panicked",
				"url", url, "panic", r)
		}
<<<<<<< HEAD
		h.workers.Release()
		h.measures.WorkersCount.Add(-1.0)
=======
>>>>>>> fd006f56
	}()

	var (
		code  string
		event string
	)

	buffer := bytes.NewBuffer([]byte{})
	encoder := wrp.NewEncoder(buffer, wrp.JSON)
	err := encoder.Encode(msg)
	if err != nil {
		h.measures.DroppedInvalidConfig.Add(1.0)
		h.logger.Log(level.Key(), level.ErrorValue(), logging.MessageKey(), "Failed to marshal event.")
		return
	}
	bodyPayload := buffer.Bytes()
	payloadReader := bytes.NewReader(bodyPayload)

	var (
		body []byte
	)
	req, err := http.NewRequest("POST", url, payloadReader)
	if nil != err {
		h.measures.DroppedInvalidConfig.Add(1.0)
		h.logger.Log(level.Key(), level.ErrorValue(), logging.MessageKey(), "Invalid URL",
			"url", url, logging.ErrorKey(), err)
		return
	}

	// Apply the secret
	if "" != h.httpConfig.Secret {
		s := hmac.New(sha1.New, []byte(h.httpConfig.Secret))
		s.Write(body)
		sig := fmt.Sprintf("sha1=%s", hex.EncodeToString(s.Sum(nil)))
		req.Header.Set("X-Codex-Signature", sig)
	}

	// find the event "short name"
	event = msg.FindEventStringSubMatch()

	retryOptions := xhttp.RetryOptions{
		Logger:      h.logger,
		Retries:     h.deliveryRetries,
		Interval:    h.deliveryInterval,
		ShouldRetry: func(error) bool { return true },
		ShouldRetryStatus: func(code int) bool {
			return code < 200 || code > 299
		},
	}
	resp, err := xhttp.RetryTransactor(retryOptions, h.sender)(req)
	code = "failure"
	if nil != err {
		h.measures.DroppedNetworkErrCounter.Add(1.0)
	} else {
		// Report Result for metrics
		code = strconv.Itoa(resp.StatusCode)

		// read until the response is complete before closing to allow
		// connection reuse
		if nil != resp.Body {
			io.Copy(ioutil.Discard, resp.Body)
			resp.Body.Close()
		}
	}
	h.measures.DeliveryCounter.With("url", url, "code", code, "event", event).Add(1.0)

}

<<<<<<< HEAD
// Update updates secret for http dispatcher for a norn
=======
>>>>>>> fd006f56
func (h *HTTPDispatcher) Update(norn model.Norn) {

	h.mutex.Lock()
	if h.httpConfig.Secret != norn.Destination.HttpConfig.Secret {
		h.httpConfig.Secret = norn.Destination.HttpConfig.Secret
	}
	h.mutex.Unlock()

}<|MERGE_RESOLUTION|>--- conflicted
+++ resolved
@@ -36,18 +36,11 @@
 	"github.com/go-kit/kit/log/level"
 	"github.com/xmidt-org/mimisbrunnr/model"
 	"github.com/xmidt-org/webpa-common/logging"
-<<<<<<< HEAD
-	"github.com/xmidt-org/webpa-common/semaphore"
-=======
->>>>>>> fd006f56
 	"github.com/xmidt-org/webpa-common/xhttp"
 	"github.com/xmidt-org/wrp-go/v2"
 )
 
-<<<<<<< HEAD
 // SenderConfig contains config to construct HTTPDispatcher
-=======
->>>>>>> fd006f56
 type SenderConfig struct {
 	NumWorkersPerSender   int
 	ResponseHeaderTimeout time.Duration
@@ -57,15 +50,9 @@
 	DeliveryRetries       int
 }
 
-<<<<<<< HEAD
 // HTTPDispatcher implements the dispatcher interface to send events through http
 type HTTPDispatcher struct {
 	measures         Measures
-	workers          semaphore.Interface
-=======
-type HTTPDispatcher struct {
-	measures         Measures
->>>>>>> fd006f56
 	logger           log.Logger
 	deliveryRetries  int
 	deliveryInterval time.Duration
@@ -74,12 +61,8 @@
 	httpConfig       model.HttpConfig
 }
 
-<<<<<<< HEAD
 // NewHTTPDispatcher creates http dispatcher used to implement dispatcher interface
 func NewHTTPDispatcher(dc SenderConfig, httpConfig model.HttpConfig, sender *http.Client, logger log.Logger, measures Measures) (*HTTPDispatcher, error) {
-=======
-func NewHttpDispatcher(dc SenderConfig, httpConfig model.HttpConfig, sender *http.Client, logger log.Logger, measures Measures) (*HTTPDispatcher, error) {
->>>>>>> fd006f56
 
 	_, err := url.ParseRequestURI(httpConfig.URL)
 	if err != nil {
@@ -107,21 +90,12 @@
 	return &dispatcher, nil
 }
 
-<<<<<<< HEAD
 // Start is used to set up any long running routines needed
 func (h *HTTPDispatcher) Start(context.Context) error {
 	return nil
 }
 
 // Send is called to deliver event
-=======
-func (h *HTTPDispatcher) Start(_ context.Context) error {
-	return nil
-
-}
-
-// called to deliver event
->>>>>>> fd006f56
 func (h *HTTPDispatcher) Send(msg *wrp.Message) {
 	url := h.httpConfig.URL
 	defer func() {
@@ -130,11 +104,6 @@
 			h.logger.Log(level.Key(), level.ErrorValue(), logging.MessageKey(), "goroutine send() panicked",
 				"url", url, "panic", r)
 		}
-<<<<<<< HEAD
-		h.workers.Release()
-		h.measures.WorkersCount.Add(-1.0)
-=======
->>>>>>> fd006f56
 	}()
 
 	var (
@@ -203,10 +172,7 @@
 
 }
 
-<<<<<<< HEAD
 // Update updates secret for http dispatcher for a norn
-=======
->>>>>>> fd006f56
 func (h *HTTPDispatcher) Update(norn model.Norn) {
 
 	h.mutex.Lock()
