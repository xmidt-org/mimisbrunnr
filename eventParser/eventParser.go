/**
 * Copyright 2020 Comcast Cable Communications Management, LLC
 *
 * Licensed under the Apache License, Version 2.0 (the "License");
 * you may not use this file except in compliance with the License.
 * You may obtain a copy of the License at
 *
 *     http://www.apache.org/licenses/LICENSE-2.0
 *
 * Unless required by applicable law or agreed to in writing, software
 * distributed under the License is distributed on an "AS IS" BASIS,
 * WITHOUT WARRANTIES OR CONDITIONS OF ANY KIND, either express or implied.
 * See the License for the specific language governing permissions and
 * limitations under the License.
 *
 */

package eventParser

import (
	"context"
	"errors"
	"io/ioutil"
	"net/http"
	"path"
	"strings"
	"sync"
	"sync/atomic"

	"emperror.dev/emperror"
	"github.com/go-kit/kit/endpoint"
	"github.com/go-kit/kit/log"
	kithttp "github.com/go-kit/kit/transport/http"
	db "github.com/xmidt-org/codex-db"
	"github.com/xmidt-org/mimisbrunnr/norn"
	"github.com/xmidt-org/svalinn/rules"
	"github.com/xmidt-org/webpa-common/logging"
	semaphore "github.com/xmidt-org/webpa-common/semaphore"
	"github.com/xmidt-org/wrp-go/v2"
)

const (
	MinMaxWorkers       = 5
	DefaultMinQueueSize = 5
	reasonLabel         = "reason"
	queueFullReason     = "queue_full"
)

// EventSenderFunc is the function type used to send events to Filterer
type EventSenderFunc func(deviceID string, event *wrp.Message)

// ParserConfig is the config provided to create a new EventParser
type ParserConfig struct {
	QueueSize  int
	MaxWorkers int
	RegexRules []rules.RuleConfig
}

type EventParser struct {
	parserRules  rules.Rules
	requestQueue atomic.Value
	parseWorkers semaphore.Interface
	logger       log.Logger
	measures     Measures
	wg           sync.WaitGroup
	opt          ParserConfig
	sender       EventSenderFunc
}

type Response struct {
	response int
}

<<<<<<< HEAD
// NewEventParser validates and constructs an EventParser from provided configs
=======
>>>>>>> fd006f56
func NewEventParser(sender EventSenderFunc, logger *log.Logger, o ParserConfig, measures Measures) (*EventParser, error) {
	if o.MaxWorkers < MinMaxWorkers {
		o.MaxWorkers = MinMaxWorkers
	}
	if o.QueueSize < DefaultMinQueueSize {
		o.QueueSize = DefaultMinQueueSize
	}
	workers := semaphore.New(o.MaxWorkers)

	parsedRules, err := rules.NewRules(o.RegexRules)
	if err != nil {
		return nil, emperror.Wrap(err, "failed to create rules from config")
	}

	if (measures == Measures{}) {
		return nil, errors.New("measures not set for parser")
	}

	eventParser := EventParser{
		parserRules:  parsedRules,
		parseWorkers: workers,
		opt:          o,
		sender:       sender,
		measures:     measures,
	}
	return &eventParser, nil
}

// NewEventsEndpoint returns the endpoint for /events handler
func NewEventsEndpoint(p *EventParser) endpoint.Endpoint {
	return func(ctx context.Context, request interface{}) (interface{}, error) {
		var (
			message *wrp.Message
			ok      bool
		)
		if message, ok = request.(*wrp.Message); !ok {
			return nil, norn.BadRequestError{Request: request}
		}

		select {
		case p.requestQueue.Load().(chan *wrp.Message) <- message:
			p.measures.EventParsingQueue.Add(1.0)
		default:
			p.measures.DroppedEventsParsingCount.With(reasonLabel, queueFullReason).Add(1.0)
			return &Response{
				response: http.StatusTooManyRequests,
			}, nil
		}
		return &Response{
			response: http.StatusOK,
		}, nil
	}
}

// NewEventsEndpointDecode returns DecodeRequestFunc wrapper from the /events endpoint
func NewEventsEndpointDecode() kithttp.DecodeRequestFunc {
	return func(ctx context.Context, req *http.Request) (interface{}, error) {
		var message *wrp.Message
		msgBytes, err := ioutil.ReadAll(req.Body)
		req.Body.Close()
		if err != nil {
			return nil, err
		}

		err = wrp.NewDecoderBytes(msgBytes, wrp.Msgpack).Decode(&message)
		if err != nil {
			return nil, err
		}
		return message, nil
	}
}

// NewEventsEndpointEncode returns EncodeResponseFunc wrapper from the /events endpoint
func NewEventsEndpointEncode() kithttp.EncodeResponseFunc {
	return func(ctx context.Context, resp http.ResponseWriter, value interface{}) error {
		if value != nil {
			resp.WriteHeader(value.(Response).response)
		}
		return nil
	}
}

// Start creates the queue and begins to pull messages from it
func (p *EventParser) Start() func(context.Context) error {

	return func(ctx context.Context) error {

		p.requestQueue.Store(make(chan *wrp.Message, p.opt.QueueSize))
		p.wg.Add(1)
		go p.parseEvents()
		return nil
	}
}

func (p *EventParser) parseEvents() {
	defer p.wg.Done()
	var (
		message *wrp.Message
	)
	queue := p.requestQueue.Load().(chan *wrp.Message)
	select {
	case message = <-queue:
		p.measures.EventParsingQueue.Add(-1.0)
<<<<<<< HEAD
=======
		// if p.measures != nil {
		// 	p.measures.EventParsingQueue.Add(-1.0)
		// }
>>>>>>> fd006f56
		p.parseWorkers.Acquire()
		go p.parseDeviceID(message)
	}

	for i := 0; i < p.opt.MaxWorkers; i++ {
		p.parseWorkers.Acquire()
	}
}

func (p *EventParser) parseDeviceID(message *wrp.Message) error {
	var (
		err      error
		deviceID string
	)

	rules, err := rules.NewRules(p.opt.RegexRules)
	if err != nil {
		return err
	}

	rule, err := rules.FindRule(message.Destination)
	if err != nil {
		logging.Info(p.logger).Log(logging.MessageKey(), "Could not get rule", logging.ErrorKey(), err, "destination", message.Destination)
	}

	eventType := db.Default
	if rule != nil {
		eventType = db.ParseEventType(rule.EventType())
	}

	if eventType == db.State {
		// get state and id from dest if this is a state event
		base, _ := path.Split(message.Destination)
		base, id := path.Split(path.Base(base))
		if id == "" {
			return err
		}
		deviceID = strings.ToLower(id)
	} else {
		if message.Source == "" {
			return err
		}
		deviceID = strings.ToLower(message.Source)
	}

	// call manager
	p.sender(deviceID, message)

	return err

}

// Stop closes the parser queue
func (p *EventParser) Stop() func(context.Context) error {
	return func(ctx context.Context) error {
		close(p.requestQueue.Load().(chan *wrp.Message))
		p.wg.Wait()
		return nil
	}

}<|MERGE_RESOLUTION|>--- conflicted
+++ resolved
@@ -71,10 +71,7 @@
 	response int
 }
 
-<<<<<<< HEAD
 // NewEventParser validates and constructs an EventParser from provided configs
-=======
->>>>>>> fd006f56
 func NewEventParser(sender EventSenderFunc, logger *log.Logger, o ParserConfig, measures Measures) (*EventParser, error) {
 	if o.MaxWorkers < MinMaxWorkers {
 		o.MaxWorkers = MinMaxWorkers
@@ -178,12 +175,6 @@
 	select {
 	case message = <-queue:
 		p.measures.EventParsingQueue.Add(-1.0)
-<<<<<<< HEAD
-=======
-		// if p.measures != nil {
-		// 	p.measures.EventParsingQueue.Add(-1.0)
-		// }
->>>>>>> fd006f56
 		p.parseWorkers.Acquire()
 		go p.parseDeviceID(message)
 	}
